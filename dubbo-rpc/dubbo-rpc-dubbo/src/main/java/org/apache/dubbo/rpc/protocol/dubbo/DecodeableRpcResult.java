--- conflicted
+++ resolved
@@ -37,7 +37,6 @@
 import java.io.InputStream;
 import java.io.OutputStream;
 import java.lang.reflect.Type;
-
 
 public class DecodeableRpcResult extends AppResponse implements Codec, Decodeable {
 
@@ -157,11 +156,7 @@
 
     private void handleAttachment(ObjectInput in) throws IOException {
         try {
-<<<<<<< HEAD
-            setAttachments((Map<String, Object>) in.readObject(Map.class));
-=======
             setAttachments(in.readAttachments());
->>>>>>> e5ca42bc
         } catch (ClassNotFoundException e) {
             rethrow(e);
         }
